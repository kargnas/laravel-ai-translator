--- conflicted
+++ resolved
@@ -247,11 +247,7 @@
         foreach ($locales as $locale) {
             // 소스 언어와 같거나 스킵 목록에 있는 언어는 건너뜀
            if ($locale === $this->sourceLocale || in_array($locale, config('ai-translator.skip_locales', []))) {
-<<<<<<< HEAD
                 $this->warn('Skipping locale ' . $locale . '.');
-=======
-                $this->warn('Skipping locale ' . $locale .'.');
->>>>>>> d9d06670
                 continue;
             }
 
