<?php

namespace Kargnas\LaravelAiTranslator;

<<<<<<< HEAD
use Kargnas\LaravelAiTranslator\Console\FindUnusedTranslations;
=======
use Kargnas\LaravelAiTranslator\Console\CleanCommand;
>>>>>>> db6a0f22
use Kargnas\LaravelAiTranslator\Console\TestTranslateCommand;
use Kargnas\LaravelAiTranslator\Console\TranslateCrowdin;
use Kargnas\LaravelAiTranslator\Console\TranslateCrowdinParallel;
use Kargnas\LaravelAiTranslator\Console\TranslateFileCommand;
use Kargnas\LaravelAiTranslator\Console\TranslateJson;
use Kargnas\LaravelAiTranslator\Console\TranslateStrings;
use Kargnas\LaravelAiTranslator\Console\TranslateStringsParallel;

class ServiceProvider extends \Illuminate\Support\ServiceProvider
{
    public function boot(): void
    {
        $this->publishes([
            __DIR__.'/../config/ai-translator.php' => config_path('ai-translator.php'),
        ]);
    }

    public function register(): void
    {
        $this->mergeConfigFrom(
            __DIR__.'/../config/ai-translator.php',
            'ai-translator',
        );

        $this->commands([
<<<<<<< HEAD
            FindUnusedTranslations::class,
=======
            CleanCommand::class,
>>>>>>> db6a0f22
            TranslateStrings::class,
            TranslateStringsParallel::class,
            TranslateCrowdinParallel::class,
            TranslateCrowdin::class,
            TestTranslateCommand::class,
            TranslateFileCommand::class,
            TranslateJson::class,
        ]);
    }
}<|MERGE_RESOLUTION|>--- conflicted
+++ resolved
@@ -2,11 +2,8 @@
 
 namespace Kargnas\LaravelAiTranslator;
 
-<<<<<<< HEAD
+use Kargnas\LaravelAiTranslator\Console\CleanCommand;
 use Kargnas\LaravelAiTranslator\Console\FindUnusedTranslations;
-=======
-use Kargnas\LaravelAiTranslator\Console\CleanCommand;
->>>>>>> db6a0f22
 use Kargnas\LaravelAiTranslator\Console\TestTranslateCommand;
 use Kargnas\LaravelAiTranslator\Console\TranslateCrowdin;
 use Kargnas\LaravelAiTranslator\Console\TranslateCrowdinParallel;
@@ -32,11 +29,8 @@
         );
 
         $this->commands([
-<<<<<<< HEAD
+            CleanCommand::class,
             FindUnusedTranslations::class,
-=======
-            CleanCommand::class,
->>>>>>> db6a0f22
             TranslateStrings::class,
             TranslateStringsParallel::class,
             TranslateCrowdinParallel::class,
