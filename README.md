--- conflicted
+++ resolved
@@ -8,15 +8,9 @@
 
 Key benefits:
 - Time-saving: Translate all your language files with one simple command
-<<<<<<< HEAD
-- AI-powered: Utilizes advanced AI to provide high-quality translations
-- Smart context understanding: Respects variables, tenses, and linguistic nuances
-- Seamless integration: Works within your existing Laravel project structure
-=======
-- AI-powered: Utilizes state-of-the-art language models (GPT or Claude) for superior translation quality
+- AI-powered: Utilizes state-of-the-art language models (GPT-4, GPT-4o, GPT-3.5, Claude) for superior translation quality
 - Smart context understanding: Accurately captures nuances, technical terms, and Laravel-specific expressions
 - Seamless integration: Works within your existing Laravel project structure, preserving complex language file structures
->>>>>>> 54e2c820
 
 Whether you're working on a personal project or a large-scale application, Laravel AI Translator simplifies the internationalization process, allowing you to focus on building great features instead of wrestling with translations.
 
@@ -24,18 +18,12 @@
 
 - Automatically detects all language folders in your `lang` directory
 - Translates PHP language files from a source language (default: English) to all other languages
-<<<<<<< HEAD
-- Uses Anthropic's Claude AI for intelligent translations
-- Respects variables, tenses, and word lengths in translations
-- Supports multiple locales out of the box
-=======
 - Supports multiple AI providers for intelligent, context-aware translations
 - Preserves variables, HTML tags, pluralization codes, and nested structures
 - Maintains consistent tone and style across translations
 - Supports custom translation rules for enhanced quality and project-specific requirements
 - Efficiently processes large language files, saving time and effort
 - Respects Laravel's localization system, ensuring compatibility with your existing setup
->>>>>>> 54e2c820
 
 Also, this tool is designed to translate your language files intelligently:
 
@@ -60,13 +48,15 @@
 composer require kargnas/laravel-ai-translator
 ```
 
-2. Add the Anthropic API key to your `.env` file:
-
-```
-ANTHROPIC_API_KEY=your-api-key-here
-```
-
-You can obtain an API key from the [Anthropic website](https://www.anthropic.com) or your Anthropic account dashboard.
+2. Add the OpenAI API key to your `.env` file:
+
+```
+OPENAI_API_KEY=your-openai-api-key-here
+```
+
+You can obtain an API key from the [OpenAI website](https://platform.openai.com/account/api-keys).
+
+(If you want to use Anthropic's Claude instead, see step 4 below for configuration instructions.)
 
 3. (Optional) Publish the configuration file:
 
@@ -76,7 +66,25 @@
 
 This step is optional but recommended if you want to customize the package's behavior. It will create a `config/ai-translator.php` file where you can modify various settings.
 
-4. You're now ready to use the Laravel AI Translator!
+4. (Optional) If you want to use Anthropic's Claude instead of OpenAI's GPT, update the `config/ai-translator.php` file:
+
+```php
+'ai' => [
+    'provider' => 'anthropic',
+    'model' => 'claude-3-5-sonnet-20240620',
+    'api_key' => env('ANTHROPIC_API_KEY'),
+],
+```
+
+Then, add the Anthropic API key to your `.env` file:
+
+```
+ANTHROPIC_API_KEY=your-anthropic-api-key-here
+```
+
+You can obtain an Anthropic API key from the [Anthropic website](https://www.anthropic.com).
+
+5. You're now ready to use the Laravel AI Translator!
 
 ## Usage
 
@@ -148,7 +156,7 @@
 
 2. `source_directory`: If you use a different directory for language files instead of the default `lang` directory, you can specify it here.
 
-3. `ai`: Currently only supports Anthropic's Claude. You can configure the API key and model version here.
+3. `ai`: Configure the AI provider, model, and API key here.
 
 4. `locale_names`: This mapping of locale codes to language names enhances translation quality by providing context to the AI.
 
@@ -164,9 +172,9 @@
     'source_directory' => 'lang',
 
     'ai' => [
-        'provider' => 'anthropic',
-        'model' => 'claude-3-5-sonnet-20240620',
-        'api_key' => env('ANTHROPIC_API_KEY'),
+        'provider' => 'openai', // or 'anthropic'
+        'model' => 'gpt-4o', // or 'gpt-4', 'gpt-3.5-turbo', 'claude-3-5-sonnet-20240620'
+        'api_key' => env('OPENAI_API_KEY'), // or env('ANTHROPIC_API_KEY')
     ],
 
     'locale_names' => [
@@ -187,11 +195,7 @@
 ];
 ```
 
-Make sure to set your Anthropic API key in your `.env` file:
-
-```
-ANTHROPIC_API_KEY=your-api-key-here
-```
+Make sure to set your chosen AI provider's API key in your `.env` file.
 
 ## Supported File Types
 
@@ -215,7 +219,20 @@
 
 ## AI Service
 
-Currently, this package uses Claude from Anthropic for translations. Support for GPT-3.5, GPT-4, and GPT-4o is planned for future releases.
+This package supports both OpenAI's GPT models and Anthropic's Claude for translations, each with its own strengths:
+
+- OpenAI:
+    - GPT-4o: Optimized for speed and efficiency. Ideal for short-form translations and high-volume tasks. It offers a great balance of speed and quality.
+    - GPT-4: Provides high-quality translations with good understanding of context.
+    - GPT-3.5: Faster and more cost-effective, suitable for simpler translation tasks.
+
+- Anthropic:
+    - Claude: Excels at translating longer texts and producing more natural-sounding translations. It's slower compared to GPT models but can handle complex, nuanced content better.
+
+Choose your model based on your specific needs:
+- For quick translations of short texts or UI elements, GPT-4o or GPT-3.5 might be your best bet.
+- For longer content where nuance and natural flow are crucial, Claude could be the better choice.
+- If you need a balance of speed and quality for mixed content, GPT-4 is a solid all-rounder.
 
 ## TODO List
 
@@ -227,7 +244,7 @@
   - Check for consistency in pluralization rules across translations
 - [ ] Write test code to ensure reliability and catch potential issues
 - [ ] Implement functionality to maintain the array structure of strings during translation
-- [ ] Expand support for other LLMs (such as OpenAI GPT)
+- [ ] Expand support for other LLMs (such as Gemini)
 
 If you'd like to contribute to any of these tasks, please feel free to submit a pull request!
 
